# SPDX-License-Identifier: MIT
# SPDX-FileCopyrightText: (c) 2018-2024 Advanced Micro Devices, Inc.

---
products:
  TCPDirect:
    version: 9.0.0
  Onload:
    version: 'master'
    repo_source: 'git@github.com:Xilinx-CNS/onload_internal.git'
<<<<<<< HEAD
=======
    public_tree_ish: 'v8_1'
>>>>>>> 6f98a400
  Packetdrill:
    version: 'tcpdirect-8.1'
    repo_source: 'git@github.com:Xilinx-CNS/packetdrill-tcpdirect.git'
...<|MERGE_RESOLUTION|>--- conflicted
+++ resolved
@@ -8,10 +8,7 @@
   Onload:
     version: 'master'
     repo_source: 'git@github.com:Xilinx-CNS/onload_internal.git'
-<<<<<<< HEAD
-=======
-    public_tree_ish: 'v8_1'
->>>>>>> 6f98a400
+    public_tree_ish: 'master'
   Packetdrill:
     version: 'tcpdirect-8.1'
     repo_source: 'git@github.com:Xilinx-CNS/packetdrill-tcpdirect.git'
